--- conflicted
+++ resolved
@@ -14,7 +14,6 @@
 import numpy as np
 import nifty.tools as nt
 import vigra
-import tifffile
 import torch
 import z5py
 
@@ -54,11 +53,6 @@
 
 
 def prediction_impl(
-<<<<<<< HEAD
-    input_path, input_key, output_folder, model_path, scale, block_shape, halo,
-    output_channels=3, apply_postprocessing=True,
-):
-=======
     input_path,
     input_key,
     output_folder,
@@ -66,6 +60,8 @@
     scale,
     block_shape,
     halo,
+    output_channels=3,
+    apply_postprocessing=True,
     prediction_instances=1,
     slurm_task_id=0,
     mean=None,
@@ -73,7 +69,6 @@
 ):
     """@private
     """
->>>>>>> a9c716e7
     with warnings.catch_warnings():
         warnings.simplefilter("ignore")
         if os.path.isdir(model_path):
@@ -87,18 +82,8 @@
     else:
         image_mask = None
 
-<<<<<<< HEAD
-    if input_key is None:
-        try:
-            input_ = tifffile.memmap(input_path)
-        except Exception:
-            input_ = imageio.imread(input_path)
-    else:
-        input_ = open_file(input_path, "r")[input_key]
-=======
     input_ = read_image_data(input_path, input_key)
     chunks = getattr(input_, "chunks", (64, 64, 64))
->>>>>>> a9c716e7
 
     if scale is None or np.isclose(scale, 1):
         original_shape = None
