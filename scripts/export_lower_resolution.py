--- conflicted
+++ resolved
@@ -1,10 +1,7 @@
 import argparse
 import os
-<<<<<<< HEAD
 from typing import List, Optional
-=======
 import warnings
->>>>>>> e615d606
 
 import numpy as np
 import pandas as pd
@@ -12,11 +9,8 @@
 import zarr
 
 from flamingo_tools.s3_utils import get_s3_path, BUCKET_NAME, SERVICE_ENDPOINT
-<<<<<<< HEAD
 from flamingo_tools.segmentation.postprocessing import filter_cochlea_volume, filter_cochlea_volume_single
 # from skimage.segmentation import relabel_sequential
-=======
->>>>>>> e615d606
 
 
 def filter_component(fs, segmentation, cochlea, seg_name, components):
@@ -131,7 +125,6 @@
 
 
 def export_lower_resolution(args):
-<<<<<<< HEAD
     # calculate single filter mask for all lower resolutions
     if args.filter_cochlea_channels is not None:
             ds_factor = 48
@@ -175,28 +168,6 @@
             if args.binarize:
                 data = (data > 0).astype("uint16")
             tifffile.imwrite(out_path, data, bigtiff=True, compression="zlib")
-=======
-    output_folder = os.path.join(args.output_folder, args.cochlea, f"scale{args.scale}")
-    os.makedirs(output_folder, exist_ok=True)
-
-    input_key = f"s{args.scale}"
-    for channel in args.channels:
-        out_path = os.path.join(output_folder, f"{channel}.tif")
-        if os.path.exists(out_path):
-            continue
-
-        print("Exporting channel", channel)
-        internal_path = os.path.join(args.cochlea, "images",  "ome-zarr", f"{channel}.ome.zarr")
-        s3_store, fs = get_s3_path(internal_path, bucket_name=BUCKET_NAME, service_endpoint=SERVICE_ENDPOINT)
-        with zarr.open(s3_store, mode="r") as f:
-            data = f[input_key][:]
-
-        if args.filter_by_components is not None:
-            data = filter_component(fs, data, args.cochlea, channel, args.filter_by_components)
-        if args.binarize:
-            data = (data > 0).astype("uint16")
-        tifffile.imwrite(out_path, data, bigtiff=True, compression="zlib")
->>>>>>> e615d606
 
 
 def main():
