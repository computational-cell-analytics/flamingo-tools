import os
from glob import glob

import h5py
import imageio.v3 as imageio
import napari
import pandas as pd
import zarr

# from skimage.feature import blob_dog
from skimage.feature import peak_local_max
from torch_em.util import load_model
from torch_em.util.prediction import predict_with_halo
from train_synapse_detection import get_paths
from tqdm import tqdm

OUTPUT_ROOT = "./predictions"


def run_prediction(val_image):
    model = load_model("./checkpoints/synapse_detection_v1")
    block_shape = (32, 384, 384)
    halo = (8, 64, 64)
    pred = predict_with_halo(val_image, model, [0], block_shape, halo)
    return pred.squeeze()


<<<<<<< HEAD
def require_prediction(image_data, output_path):
    key = "prediction"
    if os.path.exists(output_path):
        with h5py.File(output_path, "r") as f:
            pred = f[key][:]
    else:
        pred = run_prediction(image_data)
        with h5py.File(output_path, "w") as f:
            f.create_dataset(key, data=pred, compression="gzip")
    return pred
=======
def main():
    val_paths, val_labels = get_paths("val")
    val_image = zarr.open(val_paths[0])["raw"][:]
    val_labels = pd.read_csv(val_labels[0])[["axis-0", "axis-1", "axis-2"]]

    # pred = run_prediction(val_image)
    # with h5py.File("pred.h5", "a") as f:
    #     f.create_dataset("pred", data=pred, compression="gzip")
>>>>>>> b788da7d


<<<<<<< HEAD
def visualize_results(image_data, pred):
=======
    print("Running local max ...")
    # coords = blob_dog(pred)
    coords = peak_local_max(pred, min_distance=2, threshold_abs=0.2)
    # breakpoint()
    print("... done")

>>>>>>> b788da7d
    v = napari.Viewer()
    v.add_image(image_data)
    v.add_image(pred)
    v.add_points(coords)
    v.add_points(val_labels, face_color="green")
    napari.run()


def check_val_image():
    val_paths, _ = get_paths("val")
    val_path = val_paths[0]
    val_image = zarr.open(val_path)["raw"][:]

    os.makedirs(os.path.join(OUTPUT_ROOT, "val"), exist_ok=True)
    output_path = os.path.join(OUTPUT_ROOT, "val", os.path.basename(val_path).replace(".zarr", ".h5"))
    pred = require_prediction(val_image, output_path)

    visualize_results(val_image, pred)


def check_new_images():
    input_root = "/mnt/vast-nhr/projects/nim00007/data/moser/cochlea-lightsheet/training_data/synapses/test_crops"
    inputs = glob(os.path.join(input_root, "*.tif"))
    output_folder = os.path.join(OUTPUT_ROOT, "new_crops")
    os.makedirs(output_folder, exist_ok=True)
    for path in tqdm(inputs):
        name = os.path.basename(path)
        if name == "M_AMD_58L_avgblendfused_RibB.tif":
            continue
        image_data = imageio.imread(path)
        output_path = os.path.join(output_folder, name.replace(".tif", ".h5"))
        require_prediction(image_data, output_path)


# TODO update to support post-processing and showing annotations for the val data
def main():
    # check_val_image()
    check_new_images()


if __name__ == "__main__":
    main()<|MERGE_RESOLUTION|>--- conflicted
+++ resolved
@@ -25,7 +25,6 @@
     return pred.squeeze()
 
 
-<<<<<<< HEAD
 def require_prediction(image_data, output_path):
     key = "prediction"
     if os.path.exists(output_path):
@@ -36,33 +35,24 @@
         with h5py.File(output_path, "w") as f:
             f.create_dataset(key, data=pred, compression="gzip")
     return pred
-=======
-def main():
-    val_paths, val_labels = get_paths("val")
-    val_image = zarr.open(val_paths[0])["raw"][:]
-    val_labels = pd.read_csv(val_labels[0])[["axis-0", "axis-1", "axis-2"]]
-
-    # pred = run_prediction(val_image)
-    # with h5py.File("pred.h5", "a") as f:
-    #     f.create_dataset("pred", data=pred, compression="gzip")
->>>>>>> b788da7d
 
 
-<<<<<<< HEAD
-def visualize_results(image_data, pred):
-=======
-    print("Running local max ...")
+def run_postprocessing(pred):
+    # print("Running local max ...")
     # coords = blob_dog(pred)
     coords = peak_local_max(pred, min_distance=2, threshold_abs=0.2)
-    # breakpoint()
-    print("... done")
+    # print("... done")
+    return coords
 
->>>>>>> b788da7d
+
+def visualize_results(image_data, pred, coords=None, val_coords=None):
     v = napari.Viewer()
     v.add_image(image_data)
     v.add_image(pred)
-    v.add_points(coords)
-    v.add_points(val_labels, face_color="green")
+    if coords is None:
+        v.add_points(coords, name="predicted_synapses")
+    if val_coords is None:
+        v.add_points(val_coords, face_color="green", name="synapse_annotations")
     napari.run()
 
 
@@ -84,6 +74,7 @@
     output_folder = os.path.join(OUTPUT_ROOT, "new_crops")
     os.makedirs(output_folder, exist_ok=True)
     for path in tqdm(inputs):
+        print(path)
         name = os.path.basename(path)
         if name == "M_AMD_58L_avgblendfused_RibB.tif":
             continue
