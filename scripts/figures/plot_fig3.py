--- conflicted
+++ resolved
@@ -306,26 +306,15 @@
     tonotopic_data = get_tonotopic_data()
 
     # Panel A: Tonotopic mapping of SGNs and IHCs (rendering in napari + heatmap)
-<<<<<<< HEAD
-    fig_03a(save_path=os.path.join(args.figure_dir, f"fig_03a_cmap.{FILE_EXTENSION}"),
-            plot=args.plot, plot_napari=False)
-=======
     # fig_03a(save_path=os.path.join(args.figure_dir, f"fig_03a_cmap.{FILE_EXTENSION}"),
     # plot=args.plot, plot_napari=True)
->>>>>>> 13fe35a3
 
     # Panel C: Spatial distribution of synapses across the cochlea.
     # We have two options: running sum over the runlength or per octave band
     # fig_03c_rl(save_path=os.path.join(args.figure_dir, f"fig_03c_runlength.{FILE_EXTENSION}"), plot=args.plot)
-<<<<<<< HEAD
-    # fig_03c_octave(tonotopic_data=tonotopic_data,
-    #               save_path=os.path.join(args.figure_dir, f"fig_03c_octave.{FILE_EXTENSION}"),
-    #               plot=args.plot)
-=======
     fig_03c_octave(tonotopic_data=tonotopic_data,
                    save_path=os.path.join(args.figure_dir, f"fig_03c_octave.{FILE_EXTENSION}"),
                    plot=args.plot)
->>>>>>> 13fe35a3
 
     # Panel D: Spatial distribution of SGN sub-types.
     # fig_03d_fraction(save_path=os.path.join(args.figure_dir, f"fig_03d_fraction.{FILE_EXTENSION}"), plot=args.plot)
